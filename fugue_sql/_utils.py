--- conflicted
+++ resolved
@@ -1,10 +1,7 @@
 import re
-<<<<<<< HEAD
 from typing import Any, Dict, Optional
-=======
+
 import jinja2
->>>>>>> 5e58c37f
-
 from fugue import FugueWorkflow, WorkflowDataFrame, Yielded
 from jinja2 import Template
 from triad import assert_or_throw
@@ -15,45 +12,6 @@
 
 
 def fill_sql_template(sql: str, params: Dict[str, Any]):
-<<<<<<< HEAD
-    if "self" in params:
-        params = {k: v for k, v in params.items() if k != "self"}
-    single_quote_pattern = "'{{% raw %}}{}{{% endraw %}}'"
-    double_quote_pattern = '"{{% raw %}}{}{{% endraw %}}"'
-    sql = re.sub(
-        MATCH_QUOTED_STRING,
-        lambda pattern: double_quote_pattern.format(pattern.group(2))
-        if pattern.group(1) == '"'
-        else single_quote_pattern.format(pattern.group(2)),
-        sql,
-    )
-    template = Template(sql)
-    return template.render(**params)
-
-
-class LazyWorkflowDataFrame:
-    def __init__(self, key: str, df: Any, workflow: FugueWorkflow):
-        self._key = key
-        self._df = df
-        self._workflow = workflow
-        self._wdf: Optional[WorkflowDataFrame] = None
-
-    def get_df(self) -> WorkflowDataFrame:
-        if self._wdf is None:
-            self._wdf = self._get_df()
-        return self._wdf
-
-    def _get_df(self) -> WorkflowDataFrame:
-        if isinstance(self._df, Yielded):
-            return self._workflow.df(self._df)
-        if isinstance(self._df, WorkflowDataFrame):
-            assert_or_throw(
-                self._df.workflow is self._workflow,
-                FugueSQLError(f"{self._key}, {self._df} is from another workflow"),
-            )
-            return self._df
-        return self._workflow.df(self._df)
-=======
     """Prepare string to be executed, inserts params into sql template
     ---
     :param sql: jinja compatible template
@@ -79,4 +37,27 @@
         template = Template(sql)
 
     return template.render(**params)
->>>>>>> 5e58c37f
+
+
+class LazyWorkflowDataFrame:
+    def __init__(self, key: str, df: Any, workflow: FugueWorkflow):
+        self._key = key
+        self._df = df
+        self._workflow = workflow
+        self._wdf: Optional[WorkflowDataFrame] = None
+
+    def get_df(self) -> WorkflowDataFrame:
+        if self._wdf is None:
+            self._wdf = self._get_df()
+        return self._wdf
+
+    def _get_df(self) -> WorkflowDataFrame:
+        if isinstance(self._df, Yielded):
+            return self._workflow.df(self._df)
+        if isinstance(self._df, WorkflowDataFrame):
+            assert_or_throw(
+                self._df.workflow is self._workflow,
+                FugueSQLError(f"{self._key}, {self._df} is from another workflow"),
+            )
+            return self._df
+        return self._workflow.df(self._df)