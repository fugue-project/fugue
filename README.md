# <img src="./images/logo.svg" width="200">

[![PyPI version](https://badge.fury.io/py/fugue.svg)](https://pypi.python.org/pypi/fugue/)
[![PyPI pyversions](https://img.shields.io/pypi/pyversions/fugue.svg)](https://pypi.python.org/pypi/fugue/)
[![PyPI license](https://img.shields.io/pypi/l/fugue.svg)](https://pypi.python.org/pypi/fugue/)
[![codecov](https://codecov.io/gh/fugue-project/fugue/branch/master/graph/badge.svg?token=ZO9YD5N3IA)](https://codecov.io/gh/fugue-project/fugue)
[![Codacy Badge](https://app.codacy.com/project/badge/Grade/4fa5f2f53e6f48aaa1218a89f4808b91)](https://www.codacy.com/gh/fugue-project/fugue/dashboard?utm_source=github.com&utm_medium=referral&utm_content=fugue-project/fugue&utm_campaign=Badge_Grade)
[![Downloads](https://pepy.tech/badge/fugue)](https://pepy.tech/project/fugue)

| Tutorials                                                                                           | API Documentation                                                                     | Chat with us on slack!                                                                                                   |
| --------------------------------------------------------------------------------------------------- | ------------------------------------------------------------------------------------- | ------------------------------------------------------------------------------------------------------------------------ |
| [![Jupyter Book Badge](https://jupyterbook.org/badge.svg)](https://fugue-tutorials.readthedocs.io/) | [![Doc](https://readthedocs.org/projects/fugue/badge)](https://fugue.readthedocs.org) | [![Slack Status](https://img.shields.io/badge/slack-join_chat-white.svg?logo=slack&style=social)](http://slack.fugue.ai) |


**Fugue is a unified interface for distributed computing that lets users execute Python, Pandas, and SQL code on Spark, Dask, and Ray with minimal rewrites**.

Fugue is most commonly used for:

*   **Parallelizing or scaling existing Python and Pandas code** by bringing it to Spark, Dask, or Ray with minimal rewrites.
*   Using [FugueSQL](https://fugue-tutorials.readthedocs.io/tutorials/quick_look/ten_minutes_sql.html) to **define end-to-end workflows** on top of Pandas, Spark, and Dask DataFrames. FugueSQL is an enhanced SQL interface that can invoke Python code.

## [Fugue API](https://fugue-tutorials.readthedocs.io/tutorials/quick_look/ten_minutes.html)

The Fugue API is a collection of functions that are capable of running on Pandas, Spark, Dask, and Ray. The simplest way to use Fugue is the [`transform()` function](https://fugue-tutorials.readthedocs.io/tutorials/beginner/transform.html). This lets users parallelize the execution of a single function by bringing it to Spark, Dask, or Ray. In the example below, the `map_letter_to_food()` function takes in a mapping and applies it on a column. This is just Pandas and Python so far (without Fugue).

```python
import pandas as pd
from typing import Dict

input_df = pd.DataFrame({"id":[0,1,2], "value": (["A", "B", "C"])})
map_dict = {"A": "Apple", "B": "Banana", "C": "Carrot"}

def map_letter_to_food(df: pd.DataFrame, mapping: Dict[str, str]) -> pd.DataFrame:
    df["value"] = df["value"].map(mapping)
    return df
```

Now, the `map_letter_to_food()` function is brought to the Spark execution engine by invoking the `transform()` function of Fugue. The output `schema` and `params` are passed to the `transform()` call. The `schema` is needed because it's a requirement for distributed frameworks. A schema of `"*"` below means all input columns are in the output.

```python
from pyspark.sql import SparkSession
from fugue import transform

spark = SparkSession.builder.getOrCreate()
sdf = spark.createDataFrame(input_df)

out = transform(sdf,
               map_letter_to_food,
               schema="*",
               params=dict(mapping=map_dict),
               )
# out is a Spark DataFrame
out.show()
```
```rst
+---+------+
| id| value|
+---+------+
|  0| Apple|
|  1|Banana|
|  2|Carrot|
+---+------+
```

<details>
  <summary>PySpark equivalent of Fugue transform()</summary>

  ```python
from typing import Iterator, Union
from pyspark.sql.types import StructType
from pyspark.sql import DataFrame, SparkSession

spark_session = SparkSession.builder.getOrCreate()

def mapping_wrapper(dfs: Iterator[pd.DataFrame], mapping):
    for df in dfs:
        yield map_letter_to_food(df, mapping)

def run_map_letter_to_food(input_df: Union[DataFrame, pd.DataFrame], mapping):
    # conversion
    if isinstance(input_df, pd.DataFrame):
        sdf = spark_session.createDataFrame(input_df.copy())
    else:
        sdf = input_df.copy()

    schema = StructType(list(sdf.schema.fields))
    return sdf.mapInPandas(lambda dfs: mapping_wrapper(dfs, mapping),
                            schema=schema)

result = run_map_letter_to_food(input_df, map_dict)
result.show()
  ```
</details>

This syntax is simpler, cleaner, and more maintainable than the PySpark equivalent. At the same time, no edits were made to the original Pandas-based function to bring it to Spark. It is still usable on Pandas DataFrames. Fugue `transform()` also supports Dask and Ray as execution engines alongside the default Pandas-based engine.

The Fugue API has a broader collection of functions that are also compatible with Spark, Dask, and Ray. For example, we can use `load()` and `save()` to create an end-to-end workflow compatible with Spark, Dask, and Ray. For the full list of functions, see the [Top Level API](https://fugue.readthedocs.io/en/latest/top_api.html)

```python
import fugue.api as fa

def run(engine=None):
    with fa.engine_context(engine):
        df = fa.load("/path/to/file.parquet")
        out = fa.transform(df, map_letter_to_food, schema="*")
        fa.save(out, "/path/to/output_file.parquet")

run()                 # runs on Pandas
run(engine="spark")   # runs on Spark
run(engine="dask")    # runs on Dask
```

All functions underneath the context will run on the specified backend. This makes it easy to toggle between local execution, and distributed execution.

## [FugueSQL](https://fugue-tutorials.readthedocs.io/tutorials/fugue_sql/index.html)

FugueSQL is a SQL-based language capable of expressing end-to-end data workflows on top of Pandas, Spark, and Dask. The `map_letter_to_food()` function above is used in the SQL expression below. This is how to use a Python-defined function along with the standard SQL `SELECT` statement.

```python
from fugue.api import fugue_sql
import json

query = """
    SELECT id, value
      FROM input_df
    TRANSFORM USING map_letter_to_food(mapping={{mapping}}) SCHEMA *
    """
map_dict_str = json.dumps(map_dict)

# returns Pandas DataFrame
fugue_sql(query,mapping=map_dict_str)

# returns Spark DataFrame
fugue_sql(query, mapping=map_dict_str, engine="spark")
```

## Installation

Fugue can be installed through pip or conda. For example:

```bash
pip install fugue
```

It also has the following installation extras:

*   **spark**: to support Spark as the [ExecutionEngine](https://fugue-tutorials.readthedocs.io/tutorials/advanced/execution_engine.html)
*   **dask**: to support Dask as the ExecutionEngine.
*   **ray**: to support Ray as the ExecutionEngine.
*   **duckdb**: to support DuckDB as the ExecutionEngine, read [details](https://fugue-tutorials.readthedocs.io/tutorials/integrations/backends/duckdb.html).
*   **polars**: to support Polars DataFrames and extensions using Polars.
*   **ibis**: to enable Ibis for Fugue workflows, read [details](https://fugue-tutorials.readthedocs.io/tutorials/integrations/backends/ibis.html).
*   **cpp_sql_parser**: to enable the CPP antlr parser for Fugue SQL. It can be 50+ times faster than the pure Python parser. For the main Python versions and platforms, there is already pre-built binaries, but for the remaining, it needs a C++ compiler to build on the fly.

For example a common use case is:

```bash
pip install "fugue[duckdb,spark]"
```

Note if you already installed Spark or DuckDB independently, Fugue is able to automatically use them without installing the extras.

## [Getting Started](https://fugue-tutorials.readthedocs.io/)

The best way to get started with Fugue is to work through the 10 minute tutorials:

*   [Fugue API in 10 minutes](https://fugue-tutorials.readthedocs.io/tutorials/quick_look/ten_minutes.html)
*   [FugueSQL in 10 minutes](https://fugue-tutorials.readthedocs.io/tutorials/quick_look/ten_minutes_sql.html)

For the top level API, see:

*   [Fugue Top Level API](https://fugue.readthedocs.io/en/latest/top_api.html)

The [tutorials](https://fugue-tutorials.readthedocs.io/) can also be run in an interactive notebook environment through binder or Docker:

### Using binder

[![Binder](https://mybinder.org/badge_logo.svg)](https://mybinder.org/v2/gh/fugue-project/tutorials/master)

**Note it runs slow on binder** because the machine on binder isn't powerful enough for a distributed framework such as Spark. Parallel executions can become sequential, so some of the performance comparison examples will not give you the correct numbers.

### Using Docker

Alternatively, you should get decent performance by running this Docker image on your own machine:

```bash
docker run -p 8888:8888 fugueproject/tutorials:latest
```


## Jupyter Notebook Extension

There is an accompanying [notebook extension](https://pypi.org/project/fugue-jupyter/) for FugueSQL that lets users use the `%%fsql` cell magic. The extension also provides syntax highlighting for FugueSQL cells. It works for both classic notebook and Jupyter Lab. More details can be found in the [installation instructions](https://github.com/fugue-project/fugue-jupyter#install).

![FugueSQL gif](https://miro.medium.com/max/700/1*6091-RcrOPyifJTLjo0anA.gif)


## Ecosystem

By being an abstraction layer, Fugue can be used with a lot of other open-source projects seamlessly.

Python backends:

*   [Pandas](https://github.com/pandas-dev/pandas)
*   [Polars](https://www.pola.rs) (DataFrames only)
*   [Spark](https://github.com/apache/spark)
*   [Dask](https://github.com/dask/dask)
*   [Ray](http://github.com/ray-project/ray)
*   [Ibis](https://github.com/ibis-project/ibis/)

FugueSQL backends:

*   Pandas - FugueSQL can run on Pandas
*   [Duckdb](https://github.com/duckdb/duckdb) - in-process SQL OLAP database management
*   [dask-sql](https://github.com/dask-contrib/dask-sql) - SQL interface for Dask
*   SparkSQL
<<<<<<< HEAD
*   [BigQuery](https://fugue-tutorials.readthedocs.io/tutorials/integrations/warehouses/bigquery.html)
*   Trino
=======
*   BigQuery
>>>>>>> 1c3bef7f


Fugue is available as a backend or can integrate with the following projects:

*   [WhyLogs](https://whylogs.readthedocs.io/en/latest/examples/integrations/Fugue_Profiling.html?highlight=fugue) - data profiling
*   [PyCaret](https://fugue-tutorials.readthedocs.io/tutorials/integrations/ecosystem/pycaret.html) - low code machine learning
*   [Nixtla](https://fugue-tutorials.readthedocs.io/tutorials/integrations/ecosystem/nixtla.html) - timeseries modelling
*   [Prefect](https://fugue-tutorials.readthedocs.io/tutorials/integrations/ecosystem/prefect.html) - workflow orchestration
*   [Pandera](https://fugue-tutorials.readthedocs.io/tutorials/integrations/ecosystem/pandera.html) - data validation
*   [Datacompy](https://fugue-tutorials.readthedocs.io/tutorials/integrations/ecosystem/datacompy.html) - comparing DataFrames

Registered 3rd party extensions (majorly for Fugue SQL) include:

*   [Pandas plot](https://pandas.pydata.org/docs/reference/api/pandas.DataFrame.plot.html) - visualize data using matplotlib or plotly
*   [Seaborn](https://seaborn.pydata.org/api.html) - visualize data using seaborn
*   [WhyLogs](https://whylogs.readthedocs.io/en/latest/examples/integrations/Fugue_Profiling.html?highlight=fugue) - visualize data profiling
*   [Vizzu](https://github.com/vizzuhq/ipyvizzu) - visualize data using ipyvizzu

## Community and Contributing

Feel free to message us on [Slack](http://slack.fugue.ai). We also have [contributing instructions](CONTRIBUTING.md).

### Case Studies

*   [How LyftLearn Democratizes Distributed Compute through Kubernetes Spark and Fugue](https://eng.lyft.com/how-lyftlearn-democratizes-distributed-compute-through-kubernetes-spark-and-fugue-c0875b97c3d9)
*   [Clobotics - Large Scale Image Processing with Spark through Fugue](https://medium.com/fugue-project/large-scale-image-processing-with-spark-through-fugue-e510b9813da8)

### Mentioned Uses

*   [Productionizing Data Science at Interos, Inc. (LinkedIn post by Anthony Holten)](https://www.linkedin.com/posts/anthony-holten_pandas-spark-dask-activity-7022628193983459328-QvcF)

*   [Multiple Time Series Forecasting with Fugue & Nixtla at Bain & Company(LinkedIn post by Fahad Akbar)](https://www.linkedin.com/posts/fahadakbar_fugue-datascience-forecasting-activity-7041119034813124608-u08q?utm_source=share&utm_medium=member_desktop)

## Further Resources

View some of our latest conferences presentations and content. For a more complete list, check the [Content](https://fugue-tutorials.readthedocs.io/tutorials/resources/content.html) page in the tutorials.

### Blogs

*   [Why Pandas-like Interfaces are Sub-optimal for Distributed Computing](https://towardsdatascience.com/why-pandas-like-interfaces-are-sub-optimal-for-distributed-computing-322dacbce43)
*   [Introducing FugueSQL — SQL for Pandas, Spark, and Dask DataFrames (Towards Data Science by Khuyen Tran)](https://towardsdatascience.com/introducing-fuguesql-sql-for-pandas-spark-and-dask-dataframes-63d461a16b27)

### Conferences

*   [Distributed Machine Learning at Lyft](https://www.youtube.com/watch?v=_IVyIOV0LgY)
*   [Comparing the Different Ways to Scale Python and Pandas Code](https://www.youtube.com/watch?v=b3ae0m_XTys)
*   [Large Scale Data Validation with Spark and Dask (PyCon US)](https://www.youtube.com/watch?v=2AdvBgjO_3Q)
*   [FugueSQL - The Enhanced SQL Interface for Pandas, Spark, and Dask DataFrames (PyData Global)](https://www.youtube.com/watch?v=OBpnGYjNBBI)
*   [Distributed Hybrid Parameter Tuning](https://www.youtube.com/watch?v=_GBjqskD8Qk)<|MERGE_RESOLUTION|>--- conflicted
+++ resolved
@@ -214,12 +214,8 @@
 *   [Duckdb](https://github.com/duckdb/duckdb) - in-process SQL OLAP database management
 *   [dask-sql](https://github.com/dask-contrib/dask-sql) - SQL interface for Dask
 *   SparkSQL
-<<<<<<< HEAD
 *   [BigQuery](https://fugue-tutorials.readthedocs.io/tutorials/integrations/warehouses/bigquery.html)
 *   Trino
-=======
-*   BigQuery
->>>>>>> 1c3bef7f
 
 
 Fugue is available as a backend or can integrate with the following projects:
